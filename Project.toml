name = "NumericalMethods"
uuid = "fd3c36b2-d619-4b64-906f-73477278ed8e"
authors = ["Michael Bennett"]
version = "0.1.0"

[deps]
ForwardDiff = "f6369f11-7733-5829-9624-2563aa707210"
LinearAlgebra = "37e2e46d-f89d-539d-b4ee-838fcccc9c8e"
StaticArrays = "90137ffa-7385-5640-81b9-e52037218182"
Test = "8dfed614-e22c-5e08-85e1-65c5234f0b40"
TestItemRunner = "f8b46487-2199-4994-9208-9a1283c18c0a"
TestItems = "1c621080-faea-4a02-84b6-bbd5e436b8fe"

[compat]
<<<<<<< HEAD
TestItems = "0.1"
=======
ForwardDiff = "0.10"
>>>>>>> c0142352
julia = "1"

[extras]
Test = "8dfed614-e22c-5e08-85e1-65c5234f0b40"

[targets]
test = ["Test"]<|MERGE_RESOLUTION|>--- conflicted
+++ resolved
@@ -12,11 +12,8 @@
 TestItems = "1c621080-faea-4a02-84b6-bbd5e436b8fe"
 
 [compat]
-<<<<<<< HEAD
 TestItems = "0.1"
-=======
 ForwardDiff = "0.10"
->>>>>>> c0142352
 julia = "1"
 
 [extras]
