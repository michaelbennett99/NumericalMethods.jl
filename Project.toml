--- conflicted
+++ resolved
@@ -12,12 +12,9 @@
 TestItems = "1c621080-faea-4a02-84b6-bbd5e436b8fe"
 
 [compat]
-<<<<<<< HEAD
 TestItemRunner = "0.2"
-=======
 TestItems = "0.1"
 ForwardDiff = "0.10"
->>>>>>> df384bd0
 julia = "1"
 
 [extras]
