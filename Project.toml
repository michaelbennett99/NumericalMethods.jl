--- conflicted
+++ resolved
@@ -12,13 +12,10 @@
 TestItems = "1c621080-faea-4a02-84b6-bbd5e436b8fe"
 
 [compat]
-<<<<<<< HEAD
 StaticArrays = "1"
-=======
 TestItemRunner = "0.2"
 TestItems = "0.1"
 ForwardDiff = "0.10"
->>>>>>> b0985539
 julia = "1"
 
 [extras]
